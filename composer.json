--- conflicted
+++ resolved
@@ -17,10 +17,7 @@
   },
   "require-dev": {
     "codeception/codeception": "~1.7",
-<<<<<<< HEAD
-=======
     "squizlabs/php_codesniffer": "~1",
->>>>>>> 80caf424
     "phpdocumentor/phpdocumentor": "~2.2"
   },
   "autoload": {
